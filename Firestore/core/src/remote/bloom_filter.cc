/*
 * Copyright 2023 Google LLC
 *
 * Licensed under the Apache License, Version 2.0 (the "License");
 * you may not use this file except in compliance with the License.
 * You may obtain a copy of the License at
 *
 *      http://www.apache.org/licenses/LICENSE-2.0
 *
 * Unless required by applicable law or agreed to in writing, software
 * distributed under the License is distributed on an "AS IS" BASIS,
 * WITHOUT WARRANTIES OR CONDITIONS OF ANY KIND, either express or implied.
 * See the License for the specific language governing permissions and
 * limitations under the License.
 */

#include "Firestore/core/src/remote/bloom_filter.h"

#include <utility>

#include "Firestore/core/src/util/hard_assert.h"
#include "Firestore/core/src/util/md5.h"
#include "Firestore/core/src/util/statusor.h"

namespace firebase {
namespace firestore {
namespace remote {

using util::Status;
using util::StatusOr;

namespace {
bool HasSameBits(const BloomFilter& lhs, const BloomFilter& rhs) {
  if (lhs.bit_count() != rhs.bit_count()) {
    return false;
  }
  if (lhs.bit_count() == 0) {
    return true;
  }

  const std::vector<uint8_t>& bitmap1 = lhs.bitmap();
  const std::vector<uint8_t>& bitmap2 = rhs.bitmap();
  const auto byte_count = static_cast<int32_t>(bitmap1.size());

  // Compare all bytes from the bitmap, except for the last byte.
  for (int32_t i = 0; i < byte_count - 1; ++i) {
    if (bitmap1[i] != bitmap2[i]) {
      return false;
    }
  }

  // Compare the last byte, ignoring the padding.
  const int32_t padding = (byte_count * 8) - lhs.bit_count();
  const uint8_t last_byte1 = bitmap1[byte_count - 1] << padding;
  const uint8_t last_byte2 = bitmap2[byte_count - 1] << padding;

  return (last_byte1 == last_byte2);
}
}  // namespace

BloomFilter::Hash BloomFilter::Md5HashDigest(absl::string_view key) const {
  std::array<uint8_t, 16> md5_digest{util::CalculateMd5Digest(key)};

  // TODO(Mila): Handle big endian processor b/271174523.
  uint64_t* hash128 = reinterpret_cast<uint64_t*>(md5_digest.data());
  static_assert(sizeof(uint64_t[2]) == sizeof(uint8_t[16]), "");

  return Hash{hash128[0], hash128[1]};
}

int32_t BloomFilter::GetBitIndex(const Hash& hash, int32_t hash_index) const {
  HARD_ASSERT(hash_index >= 0);
  uint64_t hash_index_uint64 = static_cast<uint64_t>(hash_index);
  uint64_t bit_count_uint64 = static_cast<uint64_t>(bit_count_);

  uint64_t combined_hash = hash.h1 + (hash_index_uint64 * hash.h2);
  uint64_t bit_index = combined_hash % bit_count_uint64;

  HARD_ASSERT(bit_index <= INT32_MAX);
  return bit_index;
}

bool BloomFilter::IsBitSet(int32_t index) const {
  uint8_t byte_at_index = bitmap_[index / 8];
  int32_t offset = index % 8;
  return (byte_at_index & (static_cast<uint8_t>(0x01) << offset)) != 0;
}

BloomFilter::BloomFilter(std::vector<uint8_t> bitmap,
                         int32_t padding,
                         int32_t hash_count)
    : bit_count_(static_cast<int32_t>(bitmap.size()) * 8 - padding),
      hash_count_(hash_count),
      bitmap_(std::move(bitmap)) {
  HARD_ASSERT(padding >= 0 && padding < 8);
  HARD_ASSERT(hash_count_ >= 0);
  // Only empty bloom filter can have 0 hash count.
  HARD_ASSERT(bitmap_.size() == 0 || hash_count_ != 0);
  // Empty bloom filter should have 0 padding.
  HARD_ASSERT(bitmap_.size() != 0 || padding == 0);
  HARD_ASSERT(bit_count_ >= 0);
}

StatusOr<BloomFilter> BloomFilter::Create(std::vector<uint8_t> bitmap,
                                          int32_t padding,
                                          int32_t hash_count) {
  if (padding < 0 || padding >= 8) {
    return Status(firestore::Error::kErrorInvalidArgument,
                  "Invalid padding: " + std::to_string(padding));
  }
  if (hash_count < 0) {
    return Status(firestore::Error::kErrorInvalidArgument,
                  "Invalid hash count: " + std::to_string(hash_count));
  }
  if (bitmap.size() > 0 && hash_count == 0) {
    // Only empty bloom filter can have 0 hash count.
    return Status(firestore::Error::kErrorInvalidArgument,
                  "Invalid hash count: " + std::to_string(hash_count));
  }
  if (bitmap.size() == 0 && padding != 0) {
    // Empty bloom filter should have 0 padding.
    return Status(firestore::Error::kErrorInvalidArgument,
                  "Expected padding of 0 when bitmap length is 0, but got " +
                      std::to_string(padding));
  }

  return BloomFilter(std::move(bitmap), padding, hash_count);
}

bool BloomFilter::MightContain(absl::string_view value) const {
  // Empty bitmap should return false on membership check.
  if (bit_count_ == 0) return false;
  Hash hash = Md5HashDigest(value);
  // The `hash_count_` and `bit_count_` fields are guaranteed to be
  // non-negative when the `BloomFilter` object is constructed.
  for (int32_t i = 0; i < hash_count_; ++i) {
    int32_t index = GetBitIndex(hash, i);
    if (!IsBitSet(index)) {
      return false;
    }
  }
  return true;
}

bool operator==(const BloomFilter& lhs, const BloomFilter& rhs) {
<<<<<<< HEAD
  return lhs.bit_count() == rhs.bit_count() &&
         lhs.hash_count() == rhs.hash_count() && CompareBits(lhs, rhs);
}

bool operator!=(const BloomFilter& lhs, const BloomFilter& rhs) {
  return !(lhs == rhs);
}

bool CompareBits(const BloomFilter& lhs, const BloomFilter& rhs) {
  if (lhs.bit_count() != rhs.bit_count()) {
    return false;
  }
  if (lhs.bit_count() == 0) {
    return true;
  }

  const std::vector<uint8_t>& bitmap1 = lhs.bitmap();
  const std::vector<uint8_t>& bitmap2 = rhs.bitmap();
  const auto byte_count = static_cast<int32_t>(bitmap1.size());

  // Compare all bytes from the bitmap, except for the last byte.
  for (int32_t i = 0; i < byte_count - 1; ++i) {
    if (bitmap1[i] != bitmap2[i]) {
      return false;
    }
  }

  // Compare the last byte, ignoring the padding.
  const int32_t padding = (byte_count * 8) - lhs.bit_count();
  const uint8_t last_byte1 = bitmap1[byte_count - 1] << padding;
  const uint8_t last_byte2 = bitmap2[byte_count - 1] << padding;
  return (last_byte1 == last_byte2);
=======
  return lhs.hash_count() == rhs.hash_count() && HasSameBits(lhs, rhs);
>>>>>>> 3eec2880
}

}  // namespace remote
}  // namespace firestore
}  // namespace firebase<|MERGE_RESOLUTION|>--- conflicted
+++ resolved
@@ -143,42 +143,7 @@
 }
 
 bool operator==(const BloomFilter& lhs, const BloomFilter& rhs) {
-<<<<<<< HEAD
-  return lhs.bit_count() == rhs.bit_count() &&
-         lhs.hash_count() == rhs.hash_count() && CompareBits(lhs, rhs);
-}
-
-bool operator!=(const BloomFilter& lhs, const BloomFilter& rhs) {
-  return !(lhs == rhs);
-}
-
-bool CompareBits(const BloomFilter& lhs, const BloomFilter& rhs) {
-  if (lhs.bit_count() != rhs.bit_count()) {
-    return false;
-  }
-  if (lhs.bit_count() == 0) {
-    return true;
-  }
-
-  const std::vector<uint8_t>& bitmap1 = lhs.bitmap();
-  const std::vector<uint8_t>& bitmap2 = rhs.bitmap();
-  const auto byte_count = static_cast<int32_t>(bitmap1.size());
-
-  // Compare all bytes from the bitmap, except for the last byte.
-  for (int32_t i = 0; i < byte_count - 1; ++i) {
-    if (bitmap1[i] != bitmap2[i]) {
-      return false;
-    }
-  }
-
-  // Compare the last byte, ignoring the padding.
-  const int32_t padding = (byte_count * 8) - lhs.bit_count();
-  const uint8_t last_byte1 = bitmap1[byte_count - 1] << padding;
-  const uint8_t last_byte2 = bitmap2[byte_count - 1] << padding;
-  return (last_byte1 == last_byte2);
-=======
   return lhs.hash_count() == rhs.hash_count() && HasSameBits(lhs, rhs);
->>>>>>> 3eec2880
 }
 
 }  // namespace remote

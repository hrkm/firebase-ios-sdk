/*
 * Copyright 2023 Google LLC
 *
 * Licensed under the Apache License, Version 2.0 (the "License");
 * you may not use this file except in compliance with the License.
 * You may obtain a copy of the License at
 *
 *      http://www.apache.org/licenses/LICENSE-2.0
 *
 * Unless required by applicable law or agreed to in writing, software
 * distributed under the License is distributed on an "AS IS" BASIS,
 * WITHOUT WARRANTIES OR CONDITIONS OF ANY KIND, either express or implied.
 * See the License for the specific language governing permissions and
 * limitations under the License.
 */

#ifndef FIRESTORE_CORE_SRC_REMOTE_BLOOM_FILTER_H_
#define FIRESTORE_CORE_SRC_REMOTE_BLOOM_FILTER_H_

#include <string>
#include <vector>
#include "Firestore/core/src/util/statusor.h"
#include "absl/strings/string_view.h"

namespace firebase {
namespace firestore {
namespace remote {

class BloomFilter final {
 public:
  BloomFilter(std::vector<uint8_t> bitmap, int32_t padding, int32_t hash_count);

  // Copyable & movable.
  BloomFilter(const BloomFilter&) = default;
  BloomFilter(BloomFilter&&) = default;
  BloomFilter& operator=(const BloomFilter&) = default;
  BloomFilter& operator=(BloomFilter&&) = default;

  /**
   * Creates a BloomFilter object or returns a status.
   *
   * @return a new BloomFilter if the inputs are valid, otherwise returns a not
   * `ok()` status.
   */
  static util::StatusOr<BloomFilter> Create(std::vector<uint8_t> bitmap,
                                            int32_t padding,
                                            int32_t hash_count);

  /**
   * Check whether the given string is a possible member of the bloom filter. It
   * might return false positive result, ie, the given string is not a member of
   * the bloom filter, but the method returned true.
   *
   * @param value the string to be tested for membership.
   * @return true if the given string might be contained in the bloom filter, or
   * false if the given string is definitely not contained in the bloom filter.
   */
  bool MightContain(absl::string_view value) const;

  /**
   * The number of bits in the bloom filter. Guaranteed to be non-negative, and
   * less than the max number of bits the bitmap can represent, i.e.,
   * bitmap().size() * 8.
   */
  int32_t bit_count() const {
    return bit_count_;
  }

  /**
   * The number of hash functions used to construct the filter. Guaranteed to
   * be non-negative.
   */
  int32_t hash_count() const {
    return hash_count_;
  }

  /** Bloom filter's bitmap. */
  const std::vector<uint8_t>& bitmap() const {
    return bitmap_;
  }

 private:
  /**
   * When checking membership of a key in bitmap, the first step is to generate
   * a 128-bit hash, and treat it as 2 distinct 64-bit hash values, named `h1`
   * and `h2`, interpreted as unsigned integers using 2's complement encoding.
   */
  struct Hash {
    uint64_t h1;
    uint64_t h2;
  };

  /**
   * Calculate the MD5 digest of the given string, and return a Hash object.
   */
  Hash Md5HashDigest(absl::string_view key) const;

  /**
   * Calculate the ith hash value based on the hashed 64 bit unsigned integers,
   * and calculate its corresponding bit index in the bitmap to be checked.
   */
  int32_t GetBitIndex(const Hash& hash, int32_t hash_index) const;

  /** Return whether the bit at the given index in the bitmap is set to 1. */
  bool IsBitSet(int32_t index) const;

  int32_t bit_count_ = 0;

  int32_t hash_count_ = 0;

  std::vector<uint8_t> bitmap_;
};

bool operator==(const BloomFilter& lhs, const BloomFilter& rhs);

<<<<<<< HEAD
bool operator!=(const BloomFilter& lhs, const BloomFilter& rhs);

bool CompareBits(const BloomFilter& lhs, const BloomFilter& rhs);
=======
inline bool operator!=(const BloomFilter& lhs, const BloomFilter& rhs) {
  return !(lhs == rhs);
}
>>>>>>> 3eec2880

}  // namespace remote
}  // namespace firestore
}  // namespace firebase

#endif  // FIRESTORE_CORE_SRC_REMOTE_BLOOM_FILTER_H_<|MERGE_RESOLUTION|>--- conflicted
+++ resolved
@@ -113,15 +113,9 @@
 
 bool operator==(const BloomFilter& lhs, const BloomFilter& rhs);
 
-<<<<<<< HEAD
-bool operator!=(const BloomFilter& lhs, const BloomFilter& rhs);
-
-bool CompareBits(const BloomFilter& lhs, const BloomFilter& rhs);
-=======
 inline bool operator!=(const BloomFilter& lhs, const BloomFilter& rhs) {
   return !(lhs == rhs);
 }
->>>>>>> 3eec2880
 
 }  // namespace remote
 }  // namespace firestore

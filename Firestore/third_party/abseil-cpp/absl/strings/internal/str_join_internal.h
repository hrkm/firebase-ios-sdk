//
// Copyright 2017 The Abseil Authors.
//
// Licensed under the Apache License, Version 2.0 (the "License");
// you may not use this file except in compliance with the License.
// You may obtain a copy of the License at
//
//      https://www.apache.org/licenses/LICENSE-2.0
//
// Unless required by applicable law or agreed to in writing, software
// distributed under the License is distributed on an "AS IS" BASIS,
// WITHOUT WARRANTIES OR CONDITIONS OF ANY KIND, either express or implied.
// See the License for the specific language governing permissions and
// limitations under the License.
//

// This file declares INTERNAL parts of the Join API that are inlined/templated
// or otherwise need to be available at compile time. The main abstractions
// defined in this file are:
//
//   - A handful of default Formatters
//   - JoinAlgorithm() overloads
//   - JoinRange() overloads
//   - JoinTuple()
//
// DO NOT INCLUDE THIS FILE DIRECTLY. Use this file by including
// absl/strings/str_join.h
//
// IWYU pragma: private, include "absl/strings/str_join.h"

#ifndef ABSL_STRINGS_INTERNAL_STR_JOIN_INTERNAL_H_
#define ABSL_STRINGS_INTERNAL_STR_JOIN_INTERNAL_H_

#include <cstring>
#include <iterator>
#include <memory>
#include <string>
#include <type_traits>
#include <utility>

#include "absl/strings/internal/ostringstream.h"
#include "absl/strings/internal/resize_uninitialized.h"
#include "absl/strings/str_cat.h"

namespace absl {
namespace strings_internal {

//
// Formatter objects
//
// The following are implementation classes for standard Formatter objects. The
// factory functions that users will call to create and use these formatters are
// defined and documented in strings/join.h.
//

// The default formatter. Converts alpha-numeric types to strings.
struct AlphaNumFormatterImpl {
  // This template is needed in order to support passing in a dereferenced
  // vector<bool>::iterator
  template <typename T>
  void operator()(std::string* out, const T& t) const {
    StrAppend(out, AlphaNum(t));
  }

  void operator()(std::string* out, const AlphaNum& t) const {
    StrAppend(out, t);
  }
};

// A type that's used to overload the JoinAlgorithm() function (defined below)
// for ranges that do not require additional formatting (e.g., a range of
// strings).

struct NoFormatter : public AlphaNumFormatterImpl {};

// Formats types to strings using the << operator.
class StreamFormatterImpl {
 public:
  // The method isn't const because it mutates state. Making it const will
  // render StreamFormatterImpl thread-hostile.
  template <typename T>
  void operator()(std::string* out, const T& t) {
    // The stream is created lazily to avoid paying the relatively high cost
    // of its construction when joining an empty range.
    if (strm_) {
      strm_->clear();  // clear the bad, fail and eof bits in case they were set
      strm_->str(out);
    } else {
      strm_.reset(new strings_internal::OStringStream(out));
    }
    *strm_ << t;
  }

 private:
  std::unique_ptr<strings_internal::OStringStream> strm_;
};

// Formats a std::pair<>. The 'first' member is formatted using f1_ and the
// 'second' member is formatted using f2_. sep_ is the separator.
template <typename F1, typename F2>
class PairFormatterImpl {
 public:
  PairFormatterImpl(F1 f1, absl::string_view sep, F2 f2)
      : f1_(std::move(f1)), sep_(sep), f2_(std::move(f2)) {}

  template <typename T>
  void operator()(std::string* out, const T& p) {
    f1_(out, p.first);
    out->append(sep_);
    f2_(out, p.second);
  }

  template <typename T>
  void operator()(std::string* out, const T& p) const {
    f1_(out, p.first);
    out->append(sep_);
    f2_(out, p.second);
  }

 private:
  F1 f1_;
  std::string sep_;
  F2 f2_;
};

// Wraps another formatter and dereferences the argument to operator() then
// passes the dereferenced argument to the wrapped formatter. This can be
// useful, for example, to join a std::vector<int*>.
template <typename Formatter>
class DereferenceFormatterImpl {
 public:
  DereferenceFormatterImpl() : f_() {}
  explicit DereferenceFormatterImpl(Formatter&& f)
      : f_(std::forward<Formatter>(f)) {}

  template <typename T>
  void operator()(std::string* out, const T& t) {
    f_(out, *t);
  }

  template <typename T>
  void operator()(std::string* out, const T& t) const {
    f_(out, *t);
  }

 private:
  Formatter f_;
};

// DefaultFormatter<T> is a traits class that selects a default Formatter to use
// for the given type T. The ::Type member names the Formatter to use. This is
// used by the strings::Join() functions that do NOT take a Formatter argument,
// in which case a default Formatter must be chosen.
//
// AlphaNumFormatterImpl is the default in the base template, followed by
// specializations for other types.
template <typename ValueType>
struct DefaultFormatter {
  typedef AlphaNumFormatterImpl Type;
};
template <>
struct DefaultFormatter<const char*> {
  typedef AlphaNumFormatterImpl Type;
};
template <>
struct DefaultFormatter<char*> {
  typedef AlphaNumFormatterImpl Type;
};
template <>
struct DefaultFormatter<std::string> {
  typedef NoFormatter Type;
};
template <>
struct DefaultFormatter<absl::string_view> {
  typedef NoFormatter Type;
};
template <typename ValueType>
struct DefaultFormatter<ValueType*> {
  typedef DereferenceFormatterImpl<typename DefaultFormatter<ValueType>::Type>
      Type;
};

template <typename ValueType>
struct DefaultFormatter<std::unique_ptr<ValueType>>
    : public DefaultFormatter<ValueType*> {};

//
// JoinAlgorithm() functions
//

// The main joining algorithm. This simply joins the elements in the given
// iterator range, each separated by the given separator, into an output string,
// and formats each element using the provided Formatter object.
template <typename Iterator, typename Formatter>
std::string JoinAlgorithm(Iterator start, Iterator end, absl::string_view s,
                          Formatter&& f) {
  std::string result;
  absl::string_view sep("");
  for (Iterator it = start; it != end; ++it) {
    result.append(sep.data(), sep.size());
    f(&result, *it);
    sep = s;
  }
  return result;
}

// A joining algorithm that's optimized for a forward iterator range of
// string-like objects that do not need any additional formatting. This is to
// optimize the common case of joining, say, a std::vector<string> or a
// std::vector<absl::string_view>.
//
// This is an overload of the previous JoinAlgorithm() function. Here the
// Formatter argument is of type NoFormatter. Since NoFormatter is an internal
// type, this overload is only invoked when strings::Join() is called with a
<<<<<<< HEAD
// range of string-like objects (e.g., string, absl::string_view), and an
=======
// range of string-like objects (e.g., std::string, absl::string_view), and an
>>>>>>> f75dc2d8
// explicit Formatter argument was NOT specified.
//
// The optimization is that the needed space will be reserved in the output
// string to avoid the need to resize while appending. To do this, the iterator
// range will be traversed twice: once to calculate the total needed size, and
// then again to copy the elements and delimiters to the output string.
template <typename Iterator,
          typename = typename std::enable_if<std::is_convertible<
              typename std::iterator_traits<Iterator>::iterator_category,
              std::forward_iterator_tag>::value>::type>
std::string JoinAlgorithm(Iterator start, Iterator end, absl::string_view s,
                          NoFormatter) {
  std::string result;
  if (start != end) {
    // Sums size
    size_t result_size = start->size();
    for (Iterator it = start; ++it != end;) {
      result_size += s.size();
      result_size += it->size();
    }

    if (result_size > 0) {
      STLStringResizeUninitialized(&result, result_size);

      // Joins strings
      char* result_buf = &*result.begin();
      memcpy(result_buf, start->data(), start->size());
      result_buf += start->size();
      for (Iterator it = start; ++it != end;) {
        memcpy(result_buf, s.data(), s.size());
        result_buf += s.size();
        memcpy(result_buf, it->data(), it->size());
        result_buf += it->size();
      }
    }
  }

  return result;
}

// JoinTupleLoop implements a loop over the elements of a std::tuple, which
// are heterogeneous. The primary template matches the tuple interior case. It
// continues the iteration after appending a separator (for nonzero indices)
// and formatting an element of the tuple. The specialization for the I=N case
// matches the end-of-tuple, and terminates the iteration.
template <size_t I, size_t N>
struct JoinTupleLoop {
  template <typename Tup, typename Formatter>
  void operator()(std::string* out, const Tup& tup, absl::string_view sep,
                  Formatter&& fmt) {
    if (I > 0) out->append(sep.data(), sep.size());
    fmt(out, std::get<I>(tup));
    JoinTupleLoop<I + 1, N>()(out, tup, sep, fmt);
  }
};
template <size_t N>
struct JoinTupleLoop<N, N> {
  template <typename Tup, typename Formatter>
  void operator()(std::string*, const Tup&, absl::string_view, Formatter&&) {}
};

template <typename... T, typename Formatter>
std::string JoinAlgorithm(const std::tuple<T...>& tup, absl::string_view sep,
                          Formatter&& fmt) {
  std::string result;
  JoinTupleLoop<0, sizeof...(T)>()(&result, tup, sep, fmt);
  return result;
}

template <typename Iterator>
std::string JoinRange(Iterator first, Iterator last,
                      absl::string_view separator) {
  // No formatter was explicitly given, so a default must be chosen.
  typedef typename std::iterator_traits<Iterator>::value_type ValueType;
  typedef typename DefaultFormatter<ValueType>::Type Formatter;
  return JoinAlgorithm(first, last, separator, Formatter());
}

template <typename Range, typename Formatter>
std::string JoinRange(const Range& range, absl::string_view separator,
                      Formatter&& fmt) {
  using std::begin;
  using std::end;
  return JoinAlgorithm(begin(range), end(range), separator, fmt);
}

template <typename Range>
std::string JoinRange(const Range& range, absl::string_view separator) {
  using std::begin;
  using std::end;
  return JoinRange(begin(range), end(range), separator);
}

}  // namespace strings_internal
}  // namespace absl

#endif  // ABSL_STRINGS_INTERNAL_STR_JOIN_INTERNAL_H_<|MERGE_RESOLUTION|>--- conflicted
+++ resolved
@@ -212,11 +212,7 @@
 // This is an overload of the previous JoinAlgorithm() function. Here the
 // Formatter argument is of type NoFormatter. Since NoFormatter is an internal
 // type, this overload is only invoked when strings::Join() is called with a
-<<<<<<< HEAD
-// range of string-like objects (e.g., string, absl::string_view), and an
-=======
 // range of string-like objects (e.g., std::string, absl::string_view), and an
->>>>>>> f75dc2d8
 // explicit Formatter argument was NOT specified.
 //
 // The optimization is that the needed space will be reserved in the output

Pod::Spec.new do |s|
  s.name             = 'Firebase'
  s.version          = '6.33.0'
  s.summary          = 'Firebase'

  s.description      = <<-DESC
Simplify your app development, grow your user base, and monetize more effectively with Firebase.
                       DESC

  s.homepage         = 'https://firebase.google.com'
  s.license          = { :type => 'Apache', :file => 'LICENSE' }
  s.authors          = 'Google, Inc.'

  s.source           = {
    :git => 'https://github.com/firebase/firebase-ios-sdk.git',
    :tag => 'CocoaPods-' + s.version.to_s
  }

  s.preserve_paths = [
    "CoreOnly/CHANGELOG.md",
    "CoreOnly/NOTICES",
    "CoreOnly/README.md"
  ]
  s.social_media_url = 'https://twitter.com/Firebase'
  s.ios.deployment_target = '10.0'
  s.osx.deployment_target = '10.12'
  s.tvos.deployment_target = '10.0'

  s.cocoapods_version = '>= 1.4.0'

  s.default_subspec = 'Core'

  s.subspec 'Core' do |ss|
    ss.ios.dependency 'FirebaseAnalytics', '6.8.3'
    ss.dependency 'Firebase/CoreOnly'
  end

  s.subspec 'CoreOnly' do |ss|
    ss.dependency 'FirebaseCore', '6.10.3'
    ss.source_files = 'CoreOnly/Sources/Firebase.h'
    ss.preserve_paths = 'CoreOnly/Sources/module.modulemap'
    if ENV['FIREBASE_POD_REPO_FOR_DEV_POD'] then
      ss.user_target_xcconfig = {
        'HEADER_SEARCH_PATHS' => "$(inherited) \"" + ENV['FIREBASE_POD_REPO_FOR_DEV_POD'] + "/CoreOnly/Sources\""
      }
    else
      ss.user_target_xcconfig = {
        'HEADER_SEARCH_PATHS' => "$(inherited) ${PODS_ROOT}/Firebase/CoreOnly/Sources"
      }
    end
    # Standard platforms PLUS watchOS.
    ss.ios.deployment_target = '9.0'
    ss.osx.deployment_target = '10.12'
    ss.tvos.deployment_target = '10.0'
    ss.watchos.deployment_target = '6.0'
  end

  s.subspec 'Analytics' do |ss|
    ss.ios.deployment_target = '9.0'
    ss.dependency 'Firebase/Core'
  end

  s.subspec 'ABTesting' do |ss|
    ss.dependency 'Firebase/CoreOnly'
    ss.dependency 'FirebaseABTesting', '~> 4.2.0'
  end

  s.subspec 'AdMob' do |ss|
    ss.dependency 'Firebase/CoreOnly'
    ss.ios.deployment_target = '9.0'
    ss.ios.dependency 'Google-Mobile-Ads-SDK', '~> 7.63'
  end

  s.subspec 'AppDistribution' do |ss|
    ss.dependency 'Firebase/CoreOnly'
<<<<<<< HEAD
    ss.ios.dependency 'FirebaseAppDistribution', '~> 0.9.1'
=======
    ss.ios.dependency 'FirebaseAppDistribution', '~> 0.9.3'
    ss.ios.deployment_target = '9.0'
>>>>>>> da9327e8
  end

  s.subspec 'Auth' do |ss|
    ss.dependency 'Firebase/CoreOnly'
    ss.dependency 'FirebaseAuth', '~> 6.9.2'
    # Standard platforms PLUS watchOS.
    ss.ios.deployment_target = '8.0'
    ss.osx.deployment_target = '10.11'
    ss.tvos.deployment_target = '10.0'
    ss.watchos.deployment_target = '6.0'
  end

  s.subspec 'Crashlytics' do |ss|
    ss.dependency 'Firebase/CoreOnly'
    ss.dependency 'FirebaseCrashlytics', '~> 4.6.1'
    # Standard platforms PLUS watchOS.
    ss.ios.deployment_target = '8.0'
    ss.osx.deployment_target = '10.11'
    ss.tvos.deployment_target = '10.0'
    ss.watchos.deployment_target = '6.0'
  end

  s.subspec 'Database' do |ss|
    ss.dependency 'Firebase/CoreOnly'
    ss.dependency 'FirebaseDatabase', '~> 6.6.0'
  end

  s.subspec 'DynamicLinks' do |ss|
    ss.dependency 'Firebase/CoreOnly'
    ss.ios.dependency 'FirebaseDynamicLinks', '~> 4.3.1'
  end

  s.subspec 'Firestore' do |ss|
    ss.dependency 'Firebase/CoreOnly'
    ss.dependency 'FirebaseFirestore', '~> 1.18.0'
  end

  s.subspec 'Functions' do |ss|
    ss.dependency 'Firebase/CoreOnly'
    ss.dependency 'FirebaseFunctions', '~> 2.9.0'
  end

  s.subspec 'InAppMessaging' do |ss|
    ss.dependency 'Firebase/CoreOnly'
    ss.ios.dependency 'FirebaseInAppMessaging', '~> 0.24.0'
    ss.ios.deployment_target = '9.0'
  end

  s.subspec 'Messaging' do |ss|
    ss.dependency 'Firebase/CoreOnly'
    ss.dependency 'FirebaseMessaging', '~> 4.7.0'
    # Standard platforms PLUS watchOS.
    ss.ios.deployment_target = '10.0'
    ss.osx.deployment_target = '10.12'
    ss.tvos.deployment_target = '10.0'
    ss.watchos.deployment_target = '6.0'
  end

  s.subspec 'Performance' do |ss|
    ss.dependency 'Firebase/CoreOnly'
    ss.ios.dependency 'FirebasePerformance', '~> 3.3.0'
  end

  s.subspec 'RemoteConfig' do |ss|
    ss.dependency 'Firebase/CoreOnly'
    ss.dependency 'FirebaseRemoteConfig', '~> 4.9.0'
  end

  s.subspec 'Storage' do |ss|
    ss.dependency 'Firebase/CoreOnly'
    ss.dependency 'FirebaseStorage', '~> 3.9.0'
    # Standard platforms PLUS watchOS.
    ss.ios.deployment_target = '10.0'
    ss.osx.deployment_target = '10.12'
    ss.tvos.deployment_target = '10.0'
    ss.watchos.deployment_target = '6.0'
  end

  s.subspec 'MLCommon' do |ss|
    ss.dependency 'Firebase/CoreOnly'
    ss.ios.dependency 'FirebaseMLCommon', '~> 0.21.0'
  end

  s.subspec 'MLModelInterpreter' do |ss|
    ss.dependency 'Firebase/CoreOnly'
    ss.ios.dependency 'FirebaseMLModelInterpreter', '~> 0.22.0'
    ss.ios.deployment_target = '9.0'
  end

  s.subspec 'MLVision' do |ss|
    ss.dependency 'Firebase/CoreOnly'
    ss.ios.dependency 'FirebaseMLVision', '~> 0.21.0'
  end

end<|MERGE_RESOLUTION|>--- conflicted
+++ resolved
@@ -73,12 +73,8 @@
 
   s.subspec 'AppDistribution' do |ss|
     ss.dependency 'Firebase/CoreOnly'
-<<<<<<< HEAD
-    ss.ios.dependency 'FirebaseAppDistribution', '~> 0.9.1'
-=======
     ss.ios.dependency 'FirebaseAppDistribution', '~> 0.9.3'
     ss.ios.deployment_target = '9.0'
->>>>>>> da9327e8
   end
 
   s.subspec 'Auth' do |ss|

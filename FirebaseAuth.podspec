--- conflicted
+++ resolved
@@ -1,10 +1,6 @@
 Pod::Spec.new do |s|
   s.name             = 'FirebaseAuth'
-<<<<<<< HEAD
-  s.version          = '5.2.0'
-=======
   s.version          = '5.3.0'
->>>>>>> 6df99be0
   s.summary          = 'The official iOS client for Firebase Authentication (plus community support for macOS and tvOS)'
 
   s.description      = <<-DESC
